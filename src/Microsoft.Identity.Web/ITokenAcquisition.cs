﻿// Copyright (c) Microsoft Corporation. All rights reserved.
// Licensed under the MIT License.

using System.Collections.Generic;
using System.Security.Claims;
using System.Threading.Tasks;
using Microsoft.AspNetCore.Http;
using Microsoft.Identity.Client;

namespace Microsoft.Identity.Web
{
    /// <summary>
    /// Interface for the token acquisition service (encapsulating MSAL.NET).
    /// </summary>
    public interface ITokenAcquisition
    {
        /// <summary>
        /// Typically used from an ASP.NET Core web app or web API controller, this method gets an access token
        /// for a downstream API on behalf of the user account which claims are provided in the <see cref="HttpContext.User"/>
        /// member of the controller's <see cref="HttpContext"/> parameter.
        /// </summary>
        /// <param name="scopes">Scopes to request for the downstream API to call.</param>
        /// <param name="tenantId">Enables to override the tenant/account for the same identity. This is useful in the
        /// cases where a given account is guest in other tenants, and you want to acquire tokens for a specific tenant.</param>
        /// <param name="userFlow">Azure AD B2C UserFlow to target.</param>
        /// <param name="user">Optional claims principal representing the user. If not provided, will use the signed-in
        /// user (in a web app), or the user for which the token was received (in a web API)
        /// cases where a given account is guest in other tenants, and you want to acquire tokens for a specific tenant, like where the user is a guest in.</param>
        /// <returns>An access token to call on behalf of the user, the downstream API characterized by its scopes.</returns>
        Task<string> GetAccessTokenForUserAsync(
            IEnumerable<string> scopes,
            string? tenantId = null,
            string? userFlow = null,
            ClaimsPrincipal? user = null);

        /// <summary>
        /// Typically used from an ASP.NET Core web app or web API controller, this method gets an access token
        /// for a downstream API on behalf of the user account which claims are provided in the <see cref="HttpContext.User"/>
        /// member of the controller's <see cref="HttpContext"/> parameter.
        /// </summary>
        /// <param name="scopes">Scopes to request for the downstream API to call.</param>
        /// <param name="tenantId">Enables to override the tenant/account for the same identity. This is useful in the
<<<<<<< HEAD
        /// cases where a given account is guest in other tenants, and you want to acquire tokens for a specific tenant.</param>
        /// <param name="userFlow">Azure AD B2C UserFlow to target.</param>
        /// <param name="user">Optional claims principal representing the user. If not provided, will use the signed-in
        /// user (in a web app), or the user for which the token was received (in a web API)
        /// cases where a given account is guest in other tenants, and you want to acquire tokens for a specific tenant, like where the user is a guest in.</param>
        /// <returns>An access token to call on behalf of the user, the downstream API characterized by its scopes.</returns>
=======
        /// cases where a given account is a guest in other tenants, and you want to acquire tokens for a specific tenant.</param>
        /// <param name="userFlow">Azure AD B2C UserFlow to target.</param>
        /// <param name="user">Optional claims principal representing the user. If not provided, will use the signed-in
        /// user (in a web app), or the user for which the token was received (in a web API)
        /// cases where a given account is a guest in other tenants, and you want to acquire tokens for a specific tenant, like where the user is a guest in.</param>
        /// <returns>An <see cref="AuthenticationResult"/> to call on behalf of the user, the downstream API characterized by its scopes.</returns>
>>>>>>> a830b032
        Task<AuthenticationResult> GetAuthenticationResultForUserAsync(
            IEnumerable<string> scopes,
            string? tenantId = null,
            string? userFlow = null,
            ClaimsPrincipal? user = null);

        /// <summary>
        /// Acquires a token from the authority configured in the app, for the confidential client itself (not on behalf of a user)
        /// using the client credentials flow. See https://aka.ms/msal-net-client-credentials.
        /// </summary>
        /// <param name="scope">The scope requested to access a protected API. For this flow (client credentials), the scope
        /// should be of the form "{ResourceIdUri/.default}" for instance <c>https://management.azure.net/.default</c> or, for Microsoft
        /// Graph, <c>https://graph.microsoft.com/.default</c> as the requested scopes are defined statically with the application registration
        /// in the portal, cannot be overridden in the application, as you can request a token for only one resource at a time (use
        /// several calls to get tokens for other resources).</param>
        /// <param name="tenant">Enables overriding of the tenant/account for the same identity. This is useful in the
        /// cases where a given account is a guest in other tenants, and you want to acquire tokens for a specific tenant.</param>
        /// <returns>An access token for the app itself, based on its scopes.</returns>
        Task<string> GetAccessTokenForAppAsync(string scope, string? tenant = null);

        /// <summary>
        /// Used in web APIs (which therefore cannot have an interaction with the user).
        /// Replies to the client through the HttpResponse by sending a 403 (forbidden) and populating wwwAuthenticateHeaders so that
        /// the client can trigger an interaction with the user so the user can consent to more scopes.
        /// </summary>
        /// <param name="scopes">Scopes to consent to.</param>
        /// <param name="msalServiceException"><see cref="MsalUiRequiredException"/> triggering the challenge.</param>
        /// <param name="httpResponse">The <see cref="HttpResponse"/> to update.</param>
        /// <returns>A <see cref="Task"/> representing the asynchronous operation.</returns>
        Task ReplyForbiddenWithWwwAuthenticateHeaderAsync(
            IEnumerable<string> scopes,
            MsalUiRequiredException msalServiceException,
            HttpResponse? httpResponse = null);
    }
}<|MERGE_RESOLUTION|>--- conflicted
+++ resolved
@@ -40,21 +40,12 @@
         /// </summary>
         /// <param name="scopes">Scopes to request for the downstream API to call.</param>
         /// <param name="tenantId">Enables to override the tenant/account for the same identity. This is useful in the
-<<<<<<< HEAD
-        /// cases where a given account is guest in other tenants, and you want to acquire tokens for a specific tenant.</param>
-        /// <param name="userFlow">Azure AD B2C UserFlow to target.</param>
-        /// <param name="user">Optional claims principal representing the user. If not provided, will use the signed-in
-        /// user (in a web app), or the user for which the token was received (in a web API)
-        /// cases where a given account is guest in other tenants, and you want to acquire tokens for a specific tenant, like where the user is a guest in.</param>
-        /// <returns>An access token to call on behalf of the user, the downstream API characterized by its scopes.</returns>
-=======
         /// cases where a given account is a guest in other tenants, and you want to acquire tokens for a specific tenant.</param>
         /// <param name="userFlow">Azure AD B2C UserFlow to target.</param>
         /// <param name="user">Optional claims principal representing the user. If not provided, will use the signed-in
         /// user (in a web app), or the user for which the token was received (in a web API)
         /// cases where a given account is a guest in other tenants, and you want to acquire tokens for a specific tenant, like where the user is a guest in.</param>
         /// <returns>An <see cref="AuthenticationResult"/> to call on behalf of the user, the downstream API characterized by its scopes.</returns>
->>>>>>> a830b032
         Task<AuthenticationResult> GetAuthenticationResultForUserAsync(
             IEnumerable<string> scopes,
             string? tenantId = null,
